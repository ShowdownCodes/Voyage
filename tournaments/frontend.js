require('es6-shim');

var TournamentGenerators = {
	roundrobin: require('./generator-round-robin.js').RoundRobin,
	elimination: require('./generator-elimination.js').Elimination
};

exports.tournaments = {};

function usersToNames(users) {
	return users.map(function (user) { return user.name; });
}

function createTournamentGenerator(generator, args, output) {
	var Generator = TournamentGenerators[toId(generator)];
	if (!Generator) {
		output.sendReply(generator + " is not a valid type.");
		output.sendReply("Valid types: " + Object.keys(TournamentGenerators).join(", "));
		return;
	}
	args.unshift(null);
	return new (Generator.bind.apply(Generator, args));
}
function createTournament(room, format, generator, args, output) {
	if (room.type !== 'chat') {
		output.sendReply("Tournaments can only be created in chat rooms.");
		return;
	}
	if (exports.tournaments[room.id]) {
		output.sendReply("A tournament is already running in the room.");
		return;
	}
	if (Tools.getFormat(format).effectType !== 'Format') {
		output.sendReply(format + " is not a valid format.");
		output.sendReply("Valid formats: " + Object.keys(Tools.data.Formats).filter(function (f) { return Tools.data.Formats[f].effectType === 'Format'; }).join(", "));
		return;
	}
	if (!TournamentGenerators[toId(generator)]) {
		output.sendReply(generator + " is not a valid type.");
		output.sendReply("Valid types: " + Object.keys(TournamentGenerators).join(", "));
		return;
	}
	return exports.tournaments[room.id] = new Tournament(room, format, createTournamentGenerator(generator, args, output));
}
function deleteTournament(name, output) {
	var id = toId(name);
	var tournament = exports.tournaments[id];
	if (!tournament)
		output.sendReply(name + " doesn't exist.");
	tournament.forceEnd(output);
	delete exports.tournaments[id];
}
function getTournament(name, output) {
	var id = toId(name);
	if (exports.tournaments[id])
		return exports.tournaments[id];
}

var Tournament = (function () {
	function Tournament(room, format, generator) {
		this.room = room;
		this.format = toId(format);
		this.generator = generator;

		this.isBracketInvalidated = true;
		this.bracketCache = null;

		this.isTournamentStarted = false;
		this.availableMatches = null;
		this.inProgressMatches = null;

		this.isAvailableMatchesInvalidated = true;
		this.availableMatchesCache = null;

		this.pendingChallenges = null;

		room.add('|tournament|create|' + format + '|' + generator.name);
		room.send('|tournament|update|' + JSON.stringify({
			format: format,
			generator: generator.name,
			isStarted: false,
			isJoined: false
		}));
		this.update();
	}

	Tournament.prototype.setGenerator = function (generator, output) {
		if (this.isTournamentStarted) {
			output.sendReply('|tournament|error|BracketFrozen');
			return;
		}

		var isErrored = false;
		this.generator.getUsers().forEach(function (user) {
			var error = generator.addUser(user);
			if (typeof error === 'string') {
				output.sendReply('|tournament|error|' + error);
				isErrored = true;
			}
		});

		if (isErrored)
			return;

		this.generator = generator;
		this.room.send('|tournament|update|' + JSON.stringify({generator: generator.name}));
		this.isBracketInvalidated = true;
		this.update();
	};

	Tournament.prototype.forceEnd = function () {
		this.room.add('|tournament|forceend');
	};

	Tournament.prototype.update = function (targetUser) {
<<<<<<< HEAD
		if (targetUser && (this.isBracketInvalidated || (this.isTournamentStarted && this.isAvailableMatchesInvalidated)))
			targetUser = null;

		this.room.send('|tournament|update', targetUser);
		this.room.send('|tournament|info|' + JSON.stringify({
			isStarted: this.isTournamentStarted,
			format: this.format,
			generator: this.generator.name
		}), targetUser);

		this.generator.getUsers().forEach(function (user) {
			if (!targetUser || user === targetUser)
				user.sendTo(this.room, '|tournament|isjoined');
		}, this);

		this.room.send('|tournament|bracketdata|' + JSON.stringify(this.getBracketData()), targetUser);

		if (this.isTournamentStarted) {
			var availableMatches = this.getAvailableMatches();
			availableMatches.challenges.forEach(function (opponents, user) {
				if (opponents.length > 0 && (!targetUser || user === targetUser))
					user.sendTo(this.room, '|tournament|challenges|' + usersToNames(opponents).join(','));
			}, this);
			availableMatches.challengeBys.forEach(function (opponents, user) {
				if (opponents.length > 0 && (!targetUser || user === targetUser))
					user.sendTo(this.room, '|tournament|challengeBys|' + usersToNames(opponents).join(','));
			}, this);

			this.pendingChallenges.forEach(function (challenge, user) {
				if (!challenge || (targetUser && challenge.to !== targetUser && challenge.from !== targetUser))
					return;

				if (challenge.to)
					user.sendTo(this.room, '|tournament|challenging|' + challenge.to.name);
				else if (challenge.from)
					user.sendTo(this.room, '|tournament|challenged|' + challenge.from.name);
			}, this);
		}
=======
		if (targetUser && (this.isBracketInvalidated || (this.isTournamentStarted && this.isAvailableMatchesInvalidated))) {
			this.room.add("Error: update() called with a target user when data invalidated: " + this.isBracketInvalidated + ", " + (this.isTournamentStarted && this.isAvailableMatchesInvalidated) + "; Please report this to an admin.");
			return;
		}

		if (targetUser) {
			var isJoined = this.generator.getUsers().indexOf(targetUser) >= 0;
			targetUser.sendTo(this.room, '|tournament|update|' + JSON.stringify({
				format: this.format,
				generator: this.generator.name,
				isStarted: this.isTournamentStarted,
				isJoined: isJoined,
				bracketData: this.bracketCache
			}));
			if (this.isTournamentStarted && isJoined) {
				targetUser.sendTo(this.room, '|tournament|update|' + JSON.stringify({
					challenges: usersToNames(this.availableMatchesCache.challenges.get(targetUser)),
					challengeBys: usersToNames(this.availableMatchesCache.challengeBys.get(targetUser))
				}));

				var pendingChallenge = this.pendingChallenges.get(targetUser);
				if (pendingChallenge && pendingChallenge.to)
					targetUser.sendTo(this.room, '|tournament|update|' + JSON.stringify({challenging: pendingChallenge.to.name}));
				else if (pendingChallenge && pendingChallenge.from)
					targetUser.sendTo(this.room, '|tournament|update|' + JSON.stringify({challenged: pendingChallenge.from.name}));
			}
		} else {
			if (this.isBracketInvalidated) {
				this.bracketCache = this.getBracketData();
				this.isBracketInvalidated = false;
				this.room.send('|tournament|update|' + JSON.stringify({bracketData: this.bracketCache}));
			}

			if (this.isTournamentStarted && this.isAvailableMatchesInvalidated) {
				this.availableMatchesCache = this.getAvailableMatches();
				this.isAvailableMatchesInvalidated = false;

				this.availableMatchesCache.challenges.forEach(function (opponents, user) {
					user.sendTo(this.room, '|tournament|update|' + JSON.stringify({challenges: usersToNames(opponents)}));
				}, this);
				this.availableMatchesCache.challengeBys.forEach(function (opponents, user) {
					user.sendTo(this.room, '|tournament|update|' + JSON.stringify({challengeBys: usersToNames(opponents)}));
				}, this);
			}
		}
		this.room.send('|tournament|updateEnd', targetUser);
>>>>>>> bb500f45
	};

	Tournament.prototype.purgeGhostUsers = function () {
		// "Ghost" users sometimes end up in the tournament because they've merged with another user.
		// This function is to remove those ghost users from the tournament.
		this.generator.getUsers().forEach(function (user) {
			if (!Users.getExact(user.userid))
				// The two following functions are called without their second argument,
				// but the second argument will not be used in this situation
				if (this.isTournamentStarted) {
					if (!this.disqualifiedUsers.get(user))
						this.disqualifyUser(user);
				} else
					this.removeUser(user);
		}, this);
	};

	Tournament.prototype.addUser = function (user, output) {
		var error = this.generator.addUser(user);
		if (typeof error === 'string') {
			output.sendReply('|tournament|error|' + error);
			return;
		}

		this.room.add('|tournament|join|' + user.name);
		user.sendTo(this.room, '|tournament|update|{"isJoined":true}');
		this.isBracketInvalidated = true;
		this.update();
	};
	Tournament.prototype.removeUser = function (user, output) {
		var error = this.generator.removeUser(user);
		if (typeof error === 'string') {
			output.sendReply('|tournament|error|' + error);
			return;
		}

		this.room.add('|tournament|leave|' + user.name);
		user.sendTo(this.room, '|tournament|update|{"isJoined":false}');
		this.isBracketInvalidated = true;
		this.update();
	};
	Tournament.prototype.replaceUser = function (user, replacementUser, output) {
		var error = this.generator.replaceUser(user, replacementUser);
		if (typeof error === 'string') {
			output.sendReply('|tournament|error|' + error);
			return;
		}

		this.room.add('|tournament|replace|' + user.name + '|' + replacementUser.name);
		user.sendTo(this.room, '|tournament|update|{"isJoined":false}');
		replacementUser.sendTo(this.room, '|tournament|update|{"isJoined":true}');
		this.isBracketInvalidated = true;
		this.update();
	};

	Tournament.prototype.getBracketData = function () {
		var data = this.generator.getBracketData();
		if (data.type === 'tree' && data.rootNode) {
			var queue = [data.rootNode];
			while (queue.length > 0) {
				var node = queue.shift();

				if (node.state === 'available') {
					var pendingChallenge = this.pendingChallenges.get(node.children[0].team);
					if (pendingChallenge && node.children[1].team === pendingChallenge.to)
						node.state = 'challenging';

					var inProgressMatch = this.inProgressMatches.get(node.children[0].team);
					if (inProgressMatch && node.children[1].team === inProgressMatch.to) {
						node.state = 'inprogress';
						node.room = inProgressMatch.room.id;
					}
				}

				if (node.team)
					node.team = node.team.name;

				node.children.forEach(function (child) {
					queue.push(child);
				});
			}
		} else if (data.type === 'table') {
			if (this.isTournamentStarted)
				data.tableContents.forEach(function (row, r) {
					var pendingChallenge = this.pendingChallenges.get(data.tableHeaders.rows[r]);
					var inProgressMatch = this.inProgressMatches.get(data.tableHeaders.rows[r]);
					if (pendingChallenge || inProgressMatch)
						row.forEach(function (cell, c) {
							if (!cell)
								return;

							if (pendingChallenge && data.tableHeaders.cols[c] === pendingChallenge.to)
								cell.state = 'challenging';

							if (inProgressMatch && data.tableHeaders.cols[c] === inProgressMatch.to) {
								cell.state = 'inprogress';
								cell.room = inProgressMatch.room.id;
							}
						});
				}, this);
			data.tableHeaders.cols = usersToNames(data.tableHeaders.cols);
			data.tableHeaders.rows = usersToNames(data.tableHeaders.rows);
		}
		return data;
	};

	Tournament.prototype.startTournament = function (output) {
		if (this.isTournamentStarted) {
			output.sendReply('|tournament|error|AlreadyStarted');
			return;
		}

		this.purgeGhostUsers();
		this.generator.freezeBracket();

		this.availableMatches = new Map();
		this.inProgressMatches = new Map();
		this.pendingChallenges = new Map();
		this.disqualifiedUsers = new Map();
		var users = this.generator.getUsers();
		users.forEach(function (user) {
			var availableMatches = new Map();
			users.forEach(function (user) {
				availableMatches.set(user, false);
			});
			this.availableMatches.set(user, availableMatches);
			this.inProgressMatches.set(user, null);
			this.pendingChallenges.set(user, null);
			this.disqualifiedUsers.set(user, false);
		}, this);

		this.isTournamentStarted = true;
		this.isBracketInvalidated = true;
		this.room.add('|tournament|start');
		this.room.send('|tournament|update|{"isStarted":true}');
		this.update();
	};
	Tournament.prototype.getAvailableMatches = function () {
		var matches = this.generator.getAvailableMatches();
		if (typeof matches === 'string') {
			this.room.add("Unexpected error from getAvailableMatches(): " + error + ". Please report this to an admin.");
			return;
		}

		var users = this.generator.getUsers();
		var challenges = new Map();
		var challengeBys = new Map();

		users.forEach(function (user) {
			challenges.set(user, []);
			challengeBys.set(user, []);

			var availableMatches = this.availableMatches.get(user);
			users.forEach(function (user) {
				availableMatches.set(user, false);
			});
		}, this);

		matches.forEach(function (match) {
			challenges.get(match[0]).push(match[1]);
			challengeBys.get(match[1]).push(match[0]);

			this.availableMatches.get(match[0]).set(match[1], true);
		}, this);

		return {
			challenges: challenges,
			challengeBys: challengeBys
		};
	};

	Tournament.prototype.disqualifyUser = function (user, output) {
		var isTournamentEnded = this.generator.disqualifyUser(user);
		if (typeof isTournamentEnded === 'string') {
			output.sendReply('|tournament|error|' + isTournamentEnded);
			return;
		}
		if (this.disqualifiedUsers.get(user)) {
			output.sendReply('|tournament|error|AlreadyDisqualified');
			return;
		}

		this.disqualifiedUsers.set(user, true);
		this.generator.setUserBusy(user, false);

		var challenge = this.pendingChallenges.get(user);
		if (challenge) {
			this.pendingChallenges.set(user, null);
			if (challenge.to) {
				this.generator.setUserBusy(challenge.to, false);
				this.pendingChallenges.set(challenge.to, null);
				challenge.to.sendTo(this.room, '|tournament|update|{"challenged":null}');
			} else if (challenge.from) {
				this.generator.setUserBusy(challenge.from, false);
				this.pendingChallenges.set(challenge.from, null);
				challenge.from.sendTo(this.room, '|tournament|update|{"challenging":null}');
			}
		}

		var matchFrom = this.inProgressMatches.get(user);
		if (matchFrom) {
			this.generator.setUserBusy(matchFrom.to, false);
			this.inProgressMatches.set(user, null);
			matchFrom.room.win = matchFrom.room._win;
			matchFrom.room.forfeit(user);
		}

		var matchTo = null;
		this.inProgressMatches.forEach(function (match, userFrom) {
			if (match && match.to === user)
				matchTo = userFrom;
		});
		if (matchTo) {
			this.generator.setUserBusy(matchTo, false);
			var matchRoom = this.inProgressMatches.get(matchTo).room;
			matchRoom.win = matchRoom._win;
			matchRoom.forfeit(user);
			this.inProgressMatches.set(matchTo, null);
		}

		this.room.add('|tournament|disqualify|' + user.name);
		user.sendTo(this.room, '|tournament|update|{"isJoined":false}');
		this.isBracketInvalidated = true;
		this.isAvailableMatchesInvalidated = true;

		if (isTournamentEnded)
			this.onTournamentEnd();
		else
			this.update();
	};

	Tournament.prototype.challenge = function (from, to, output) {
		if (!this.availableMatches.get(from) || !this.availableMatches.get(from).get(to)) {
			output.sendReply('|tournament|error|InvalidMatch')
			return;
		}

		if (!from.prepBattle(this.format, 'challenge', from))
			return;

		if (this.generator.getUserBusy(from) || this.generator.getUserBusy(to)) {
			this.room.add("Tournament backend breaks specifications. Please report this to an admin.");
			return;
		}

		this.generator.setUserBusy(from, true);
		this.generator.setUserBusy(to, true);
		this.pendingChallenges.set(from, {to: to, team: from.team});
		this.pendingChallenges.set(to, {from: from, team: from.team});
		from.sendTo(this.room, '|tournament|update|' + JSON.stringify({challenging: to.name}));
		to.sendTo(this.room, '|tournament|update|' + JSON.stringify({challenged: from.name}));

		this.isBracketInvalidated = true;
		this.isAvailableMatchesInvalidated = true;
		this.purgeGhostUsers();
		this.update();
	};
	Tournament.prototype.cancelChallenge = function (user) {
		var challenge = this.pendingChallenges.get(user);
		if (!challenge || challenge.from)
			return;

		this.generator.setUserBusy(user, false);
		this.generator.setUserBusy(challenge.to, false);
		this.pendingChallenges.set(user, null);
		this.pendingChallenges.set(challenge.to, null);
		user.sendTo(this.room, '|tournament|update|{"challenging":null}');
		challenge.to.sendTo(this.room, '|tournament|update|{"challenged":null}');

		this.isBracketInvalidated = true;
		this.isAvailableMatchesInvalidated = true;
		this.update();
	};
	Tournament.prototype.acceptChallenge = function (user) {
		var challenge = this.pendingChallenges.get(user);
		if (!challenge || !challenge.from)
			return;

		if (!user.prepBattle(this.format, 'challenge', user))
			return;

		this.pendingChallenges.set(challenge.from, null);
		this.pendingChallenges.set(user, null);
		challenge.from.sendTo(this.room, '|tournament|update|{"challenging":null}');
		user.sendTo(this.room, '|tournament|update|{"challenged":null}');

		var room = Rooms.global.startBattle(challenge.from, user, this.format, true, challenge.team, user.team);
		this.inProgressMatches.set(challenge.from, {to: user, room: room});
		this.room.add('|tournament|battlestart|' + challenge.from.name + '|' + user.name + '|' + room.id);

		this.isBracketInvalidated = true;
		this.isAvailableMatchesInvalidated = true;
		this.update();

		var self = this;
		room._win = room.win;
		room.win = function (winner) {
			self.onBattleWin(this, Users.get(winner));
			this._win(winner);
		};
	};
	Tournament.prototype.onBattleWin = function (room, winner) {
		var from = Users.get(room.p1);
		var to = Users.get(room.p2);

		var result = 'draw';
		if (from === winner)
			result = 'win';
		else if (to === winner)
			result = 'loss';

		if (result === 'draw' && !this.generator.isDrawingSupported) {
			this.room.add('|tournament|battleend|' + from.name + '|' + to.name + '|' + result + '|' + room.battle.score.join(',') + '|fail');

			this.generator.setUserBusy(from, false);
			this.generator.setUserBusy(to, false);
			this.inProgressMatches.set(from, null);

			this.isBracketInvalidated = true;
			this.isAvailableMatchesInvalidated = true;

			this.update();
			return;
		}

		var isTournamentEnded = this.generator.setMatchResult([from, to], result, room.battle.score);
		if (typeof isTournamentEnded === 'string') {
			// Should never happen
			this.room.add("Unexpected " + isTournamentEnded + " from setMatchResult() in onBattleWin(" + room.id + ", " + winner.userid + "). Please report this to an admin.");
			return;
		}

		this.room.add('|tournament|battleend|' + from.name + '|' + to.name + '|' + result + '|' + room.battle.score.join(','));

		this.generator.setUserBusy(from, false);
		this.generator.setUserBusy(to, false);
		this.inProgressMatches.set(from, null);

		this.isBracketInvalidated = true;
		this.isAvailableMatchesInvalidated = true;

		if (isTournamentEnded)
			this.onTournamentEnd();
		else
			this.update();
	};
	Tournament.prototype.onTournamentEnd = function () {
		this.room.add('|tournament|end|' + JSON.stringify({results: this.generator.getResults().map(usersToNames), bracketData: this.getBracketData()}));
		delete exports.tournaments[toId(this.room.id)];
	};

	return Tournament;
})();

CommandParser.commands.tour = 'tournament';
CommandParser.commands.tours = 'tournament';
CommandParser.commands.tournaments = 'tournament';
CommandParser.commands.tournament = function (paramString, room, user) {
	var cmdParts = paramString.split(' ');
	var cmd = cmdParts.shift().trim().toLowerCase();
	var params = cmdParts.join(' ').split(',').map(function (param) { return param.trim(); });

	if (cmd === 'create' || cmd === 'new') {
		if (!user.can('tournaments', null, room))
			return this.sendReply(cmd + " -  Access denied.");
		if (params.length < 2)
			return this.sendReply("Usage: " + cmd + " <format>, <type> [, <comma-separated arguments>]");

		createTournament(room, params.shift(), params.shift(), params, this);
	} else if (cmd === '') {
		this.sendReply('|tournaments|info|' + JSON.stringify(Object.keys(exports.tournaments).map(function (tournament) {
			tournament = exports.tournaments[tournament];
			return {room: tournament.room.id, format: tournament.format, generator: tournament.generator.name, isStarted: tournament.isTournamentStarted};
		})));
	} else {
		var tournament = getTournament(room.title);
		if (!tournament)
			return this.sendReply("There is currently no tournament running in this room.");

		switch (cmd) {
			case 'join':
			case 'j':
				tournament.addUser(user, this);
				break;

			case 'leave':
			case 'l':
				tournament.removeUser(user, this);
				break;

			case 'getupdate':
				tournament.update(user);
				break;

			case 'challenge':
				if (params.length < 1)
					return this.sendReply("Usage: " + cmd + " <user>");
				var targetUser = Users.get(params[0]);
				if (!targetUser)
					return this.sendReply("User " + params[0] + " not found.");
				tournament.challenge(user, targetUser, this);
				break;

			case 'cancelchallenge':
				tournament.cancelChallenge(user);
				break;

			case 'acceptchallenge':
				tournament.acceptChallenge(user);
				break;

			default:
				if (!user.can('tournaments', null, room))
					return this.sendReply(cmd + " -  Access denied.");

				switch (cmd) {
					case 'settype':
						if (params.length < 1)
							return this.sendReply("Usage: " + cmd + " <type> [, <comma-separated arguments>]");
						var generator = createTournamentGenerator(params.shift(), params, this);
						if (generator)
							tournament.setGenerator(generator, this);
						break;

					case 'end':
					case 'delete':
						deleteTournament(room.title, this);
						break;

					case 'begin':
					case 'start':
						tournament.startTournament(this)
						break;

					case 'disqualify':
					case 'dq':
						if (params.length < 1)
							return this.sendReply("Usage: " + cmd + " <user>");
						var targetUser = Users.get(params[0]);
						if (!targetUser)
							return this.sendReply("User " + params[0] + " not found.");
						tournament.disqualifyUser(targetUser, this);
						break;

					default:
						return this.sendReply(cmd + " is not a tournament command.");
				}
		}
	}
};

exports.Tournament = Tournament;
exports.TournamentGenerators = TournamentGenerators;

exports.createTournament = createTournament;
exports.deleteTournament = deleteTournament;
exports.get = getTournament;<|MERGE_RESOLUTION|>--- conflicted
+++ resolved
@@ -113,46 +113,6 @@
 	};
 
 	Tournament.prototype.update = function (targetUser) {
-<<<<<<< HEAD
-		if (targetUser && (this.isBracketInvalidated || (this.isTournamentStarted && this.isAvailableMatchesInvalidated)))
-			targetUser = null;
-
-		this.room.send('|tournament|update', targetUser);
-		this.room.send('|tournament|info|' + JSON.stringify({
-			isStarted: this.isTournamentStarted,
-			format: this.format,
-			generator: this.generator.name
-		}), targetUser);
-
-		this.generator.getUsers().forEach(function (user) {
-			if (!targetUser || user === targetUser)
-				user.sendTo(this.room, '|tournament|isjoined');
-		}, this);
-
-		this.room.send('|tournament|bracketdata|' + JSON.stringify(this.getBracketData()), targetUser);
-
-		if (this.isTournamentStarted) {
-			var availableMatches = this.getAvailableMatches();
-			availableMatches.challenges.forEach(function (opponents, user) {
-				if (opponents.length > 0 && (!targetUser || user === targetUser))
-					user.sendTo(this.room, '|tournament|challenges|' + usersToNames(opponents).join(','));
-			}, this);
-			availableMatches.challengeBys.forEach(function (opponents, user) {
-				if (opponents.length > 0 && (!targetUser || user === targetUser))
-					user.sendTo(this.room, '|tournament|challengeBys|' + usersToNames(opponents).join(','));
-			}, this);
-
-			this.pendingChallenges.forEach(function (challenge, user) {
-				if (!challenge || (targetUser && challenge.to !== targetUser && challenge.from !== targetUser))
-					return;
-
-				if (challenge.to)
-					user.sendTo(this.room, '|tournament|challenging|' + challenge.to.name);
-				else if (challenge.from)
-					user.sendTo(this.room, '|tournament|challenged|' + challenge.from.name);
-			}, this);
-		}
-=======
 		if (targetUser && (this.isBracketInvalidated || (this.isTournamentStarted && this.isAvailableMatchesInvalidated))) {
 			this.room.add("Error: update() called with a target user when data invalidated: " + this.isBracketInvalidated + ", " + (this.isTournamentStarted && this.isAvailableMatchesInvalidated) + "; Please report this to an admin.");
 			return;
@@ -199,7 +159,6 @@
 			}
 		}
 		this.room.send('|tournament|updateEnd', targetUser);
->>>>>>> bb500f45
 	};
 
 	Tournament.prototype.purgeGhostUsers = function () {

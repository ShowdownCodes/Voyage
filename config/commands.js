--- conflicted
+++ resolved
@@ -903,19 +903,15 @@
 			'- /mute OR /m <em>username</em>: 7 minute mute<br />' +
 			'- /hourmute OR /hm <em>username</em>: 60 minute mute<br />' +
 			'- /unmute <em>username</em>: unmute<br />' +
-<<<<<<< HEAD
 			'- /announce <em>message</em>: make an announcement<br />' +
 			'- /roomlog: view the moderator log in the room<br />' +
 			'<br />' +
 			'Room moderators (@) can also use:<br />' +
 			'- /rkick <em>username</em>: kicks the user from the room<br />' +
 			'- /roomban <em>username</em>: bans user from the room<br />' +
-=======
-			'- /announce OR /wall <em>message</em>: make an announcement<br />' +
 			'<br />' +
 			'Room moderators (@) can also use:<br />' +
 			'- /roomban OR /rb <em>username</em>: bans user from the room<br />' +
->>>>>>> 5b86d3d2
 			'- /roomunban <em>username</em>: unbans user from the room<br />' +
 			'- /roomvoice <em>username</em>: appoint a room voice<br />' +
 			'- /roomdevoice <em>username</em>: remove a room voice<br />' +
@@ -925,19 +921,15 @@
 			'- /roomdesc <em>description</em>: set the room description on the room join page<br />' +
 			'- /roommod, /roomdriver <em>username</em>: appoint a room moderator/driver<br />' +
 			'- /roomdemod, /roomdedriver <em>username</em>: remove a room moderator/driver<br />' +
-<<<<<<< HEAD
 			'- /declare <em>message</em>: make a declaration in the room<br />' +
 			'- /lockroom: locks the room preventing users from joining.<br />' +
 			'- /unlockroom: unlocks the room allowing users to join.<br />' +
 			'- /setwelcomemessage <em>message</em>: sets the message people will see when they join the room. Can contain html and must be bought from the store first.<br />' +
+			'- /modchat <em>[%/@/#]</em>: set modchat level<br />' +
 			'<br />' +
 			'The room founder can also use:<br />' +
 			'- /roomowner <em>username</em><br />' +
 			'- /roomdeowner <em>username</em><br />' +
-=======
-			'- /modchat <em>[%/@/#]</em>: set modchat level<br />' +
-			'- /declare <em>message</em>: make a global declaration<br />' +
->>>>>>> 5b86d3d2
 			'</div>');
 	},
 
